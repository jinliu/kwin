--- conflicted
+++ resolved
@@ -39,11 +39,6 @@
     explicit CloseWindowView(QWindow *parent = 0);
     void windowInputMouseEvent(QMouseEvent* e);
     void disarm();
-<<<<<<< HEAD
-public Q_SLOTS:
-    void arm();
-=======
->>>>>>> 3da36dd0
 
 Q_SIGNALS:
     void requestClose();
