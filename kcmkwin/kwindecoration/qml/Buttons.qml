--- conflicted
+++ resolved
@@ -65,23 +65,12 @@
                         model: leftButtons
                         key: "decoButtonLeft"
                     }
-                    Label {
+                    QQC2.Label {
                         id: titlebar
                         Layout.fillWidth: true
-<<<<<<< HEAD
                         horizontalAlignment: Text.AlignHCenter
                         font: titleFont
                         text: i18n("Titlebar")
-=======
-                        anchors.centerIn: parent
-                        height: titlebar.implicitHeight
-                        QQC2.Label {
-                            id: titlebar
-                            anchors.centerIn: parent
-                            font: titleFont
-                            text: i18n("Titlebar")
-                        }
->>>>>>> 22d89839
                     }
 
                     ButtonGroup {
@@ -207,9 +196,9 @@
                     ColumnLayout {
                         anchors.centerIn: parent
                         visible: leftButtonsView.dragging || rightButtonsView.dragging
-                        Label {
+                        QQC2.Label {
                             text: i18n("Drop here to remove button")
-                            font.bold: true
+                            font.weight: Font.Bold
                         }
                         KQuickControlsAddons.QIconItem {
                             id: icon
@@ -234,37 +223,6 @@
                 verticalAlignment: Text.AlignTop
                 text: i18n("Drag buttons between here and the titlebar")
             }
-<<<<<<< HEAD
-=======
-            DropArea {
-                anchors.fill: availableGrid
-                keys: [ "decoButtonRemove" ]
-                onEntered: {
-                    drag.accept();
-                }
-                onDropped: {
-                    drag.source.buttonsModel.remove(drag.source.itemIndex);
-                }
-                ColumnLayout {
-                    anchors.centerIn: parent
-                    visible: leftButtonsView.dragging || rightButtonsView.dragging
-                    QQC2.Label {
-                        text: i18n("Drop here to remove button")
-                        font.weight: Font.Bold
-                    }
-                    KQuickControlsAddons.QIconItem {
-                        id: icon
-                        width: 64
-                        height: 64
-                        icon: "list-remove"
-                        Layout.alignment: Qt.AlignHCenter
-                    }
-                    Item {
-                        Layout.fillHeight: true
-                    }
-                }
-            }
->>>>>>> 22d89839
         }
     }
 }